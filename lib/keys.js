// TODO: Extract this into a standalone module

const sodium = require('sodium-universal')
const blake2b = require('blake2b-universal')
const b4a = require('b4a')

const DEFAULT_TOKEN = b4a.alloc(0)
const NAMESPACE = b4a.from('@hyperspace/key-manager')

module.exports = class KeyManager {
  constructor (storage, profile, opts = {}) {
    this.storage = storage
    this.profile = profile
  }

  _sign (keyPair, message) {
    if (!keyPair._secretKey) throw new Error('Invalid key pair')
    const signature = b4a.allocUnsafe(sodium.crypto_sign_BYTES)
    sodium.crypto_sign_detached(signature, message, keyPair._secretKey)
    return signature
  }

  createSecret (name, token) {
    return deriveSeed(this.profile, token, name)
  }

  createHypercoreKeyPair (name, token) {
    const keyPair = {
      publicKey: b4a.allocUnsafe(sodium.crypto_sign_PUBLICKEYBYTES),
      _secretKey: b4a.alloc(sodium.crypto_sign_SECRETKEYBYTES),
<<<<<<< HEAD
      sign: (msg) => this._sign(keyPair, msg)
=======
      auth: {
        sign: (msg) => this._sign(keyPair, msg),
        verify: (signable, signature) => {
          return sodium.crypto_sign_detached(signature, signable, keyPair.publicKey)
        }
      }
>>>>>>> 9a05365a
    }

    sodium.crypto_sign_seed_keypair(keyPair.publicKey, keyPair._secretKey, this.createSecret(name, token))

    return keyPair
  }

  createNetworkIdentity (name, token) {
    const keyPair = {
      publicKey: b4a.alloc(32),
      secretKey: b4a.alloc(64)
    }

    sodium.crypto_sign_seed_keypair(keyPair.publicKey, keyPair.secretKey, this.createSecret(name, token))

    return keyPair
  }

  close () {
    return new Promise((resolve, reject) => {
      this.storage.close(err => {
        if (err) return reject(err)
        return resolve()
      })
    })
  }

  static createToken () {
    return randomBytes(32)
  }

  static async fromStorage (storage, opts = {}) {
    const profileStorage = storage(opts.name || 'default')

    const profile = await new Promise((resolve, reject) => {
      profileStorage.stat((err, st) => {
        if (err && err.code !== 'ENOENT') return reject(err)
        if (err || st.size < 32 || opts.overwrite) {
          const key = randomBytes(32)
          return profileStorage.write(0, key, err => {
            if (err) return reject(err)
            return resolve(key)
          })
        }
        profileStorage.read(0, 32, (err, key) => {
          if (err) return reject(err)
          return resolve(key)
        })
      })
    })

    return new this(profileStorage, profile, opts)
  }
}

function deriveSeed (profile, token, name, output) {
  if (token && token.length < 32) throw new Error('Token must be a Buffer with length >= 32')
  if (!name || typeof name !== 'string') throw new Error('name must be a String')
  if (!output) output = b4a.alloc(32)

  blake2b.batch(output, [
    NAMESPACE,
    token || DEFAULT_TOKEN,
    b4a.from(b4a.byteLength(name, 'ascii') + '\n' + name, 'ascii')
  ], profile)

  return output
}

function randomBytes (n) {
  const buf = b4a.allocUnsafe(n)
  sodium.randombytes_buf(buf)
  return buf
}<|MERGE_RESOLUTION|>--- conflicted
+++ resolved
@@ -28,16 +28,12 @@
     const keyPair = {
       publicKey: b4a.allocUnsafe(sodium.crypto_sign_PUBLICKEYBYTES),
       _secretKey: b4a.alloc(sodium.crypto_sign_SECRETKEYBYTES),
-<<<<<<< HEAD
-      sign: (msg) => this._sign(keyPair, msg)
-=======
       auth: {
         sign: (msg) => this._sign(keyPair, msg),
         verify: (signable, signature) => {
           return sodium.crypto_sign_detached(signature, signable, keyPair.publicKey)
         }
       }
->>>>>>> 9a05365a
     }
 
     sodium.crypto_sign_seed_keypair(keyPair.publicKey, keyPair._secretKey, this.createSecret(name, token))
