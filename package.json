{
  "name": "corestore",
  "version": "6.0.1-alpha.12",
  "description": "A Hypercore factory that simplifies managing collections of cores.",
  "main": "index.js",
  "scripts": {
    "test": "standard && brittle test/*.js"
  },
  "repository": {
    "type": "git",
    "url": "git+https://github.com/hypercore-protocol/corestore.git"
  },
  "keywords": [
    "corestore"
  ],
  "author": "Andrew Osheroff <andrewosh@gmail.com>",
  "license": "MIT",
  "bugs": {
    "url": "https://github.com/hypercore-protocol/corestore/issues"
  },
  "homepage": "https://github.com/hypercore-protocol/corestore#readme",
  "devDependencies": {
    "brittle": "^1.6.0",
    "random-access-file": "^2.2.0",
    "random-access-memory": "^4.0.0",
    "standardx": "^7.0.0"
  },
  "dependencies": {
    "b4a": "^1.3.1",
<<<<<<< HEAD
    "hypercore": "github:hypercore-protocol/hypercore-next",
    "hypercore": "next",
=======
>>>>>>> 9a05365a
    "blake2b-universal": "^1.0.1",
    "derive-key": "^1.0.1",
    "hypercore": "next",
    "hypercore-crypto": "^3.2.1",
    "safety-catch": "^1.0.1",
    "sodium-universal": "^3.0.4"
  }
}<|MERGE_RESOLUTION|>--- conflicted
+++ resolved
@@ -27,11 +27,6 @@
   },
   "dependencies": {
     "b4a": "^1.3.1",
-<<<<<<< HEAD
-    "hypercore": "github:hypercore-protocol/hypercore-next",
-    "hypercore": "next",
-=======
->>>>>>> 9a05365a
     "blake2b-universal": "^1.0.1",
     "derive-key": "^1.0.1",
     "hypercore": "next",
