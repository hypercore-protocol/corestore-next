{
  "name": "corestore",
  "version": "6.0.1-alpha.9",
  "description": "A Hypercore factory that simplifies managing collections of cores.",
  "main": "index.js",
  "scripts": {
    "test": "standard && brittle test/*.js"
  },
  "repository": {
    "type": "git",
    "url": "git+https://github.com/hypercore-protocol/corestore.git"
  },
  "keywords": [
    "corestore"
  ],
  "author": "Andrew Osheroff <andrewosh@gmail.com>",
  "license": "MIT",
  "bugs": {
    "url": "https://github.com/hypercore-protocol/corestore/issues"
  },
  "homepage": "https://github.com/hypercore-protocol/corestore#readme",
  "devDependencies": {
    "brittle": "^1.6.0",
    "random-access-file": "^2.2.0",
    "random-access-memory": "^3.1.2",
    "standardx": "^7.0.0",
    "tmp-promise": "^3.0.2"
  },
  "dependencies": {
<<<<<<< HEAD
    "b4a": "^1.3.1",
    "hypercore": "github:hypercore-protocol/hypercore-next",
=======
    "hypercore": "next",
>>>>>>> dc409506
    "blake2b-universal": "^1.0.1",
    "derive-key": "^1.0.1",
    "hypercore-crypto": "^2.3.0",
    "safety-catch": "^1.0.1",
    "sodium-universal": "^3.0.4"
  }
}<|MERGE_RESOLUTION|>--- conflicted
+++ resolved
@@ -27,12 +27,9 @@
     "tmp-promise": "^3.0.2"
   },
   "dependencies": {
-<<<<<<< HEAD
     "b4a": "^1.3.1",
     "hypercore": "github:hypercore-protocol/hypercore-next",
-=======
     "hypercore": "next",
->>>>>>> dc409506
     "blake2b-universal": "^1.0.1",
     "derive-key": "^1.0.1",
     "hypercore-crypto": "^2.3.0",
